// mgo - MongoDB driver for Go
//
// Copyright (c) 2010-2012 - Gustavo Niemeyer <gustavo@niemeyer.net>
//
// All rights reserved.
//
// Redistribution and use in source and binary forms, with or without
// modification, are permitted provided that the following conditions are met:
//
// 1. Redistributions of source code must retain the above copyright notice, this
//    list of conditions and the following disclaimer.
// 2. Redistributions in binary form must reproduce the above copyright notice,
//    this list of conditions and the following disclaimer in the documentation
//    and/or other materials provided with the distribution.
//
// THIS SOFTWARE IS PROVIDED BY THE COPYRIGHT HOLDERS AND CONTRIBUTORS "AS IS" AND
// ANY EXPRESS OR IMPLIED WARRANTIES, INCLUDING, BUT NOT LIMITED TO, THE IMPLIED
// WARRANTIES OF MERCHANTABILITY AND FITNESS FOR A PARTICULAR PURPOSE ARE
// DISCLAIMED. IN NO EVENT SHALL THE COPYRIGHT OWNER OR CONTRIBUTORS BE LIABLE FOR
// ANY DIRECT, INDIRECT, INCIDENTAL, SPECIAL, EXEMPLARY, OR CONSEQUENTIAL DAMAGES
// (INCLUDING, BUT NOT LIMITED TO, PROCUREMENT OF SUBSTITUTE GOODS OR SERVICES;
// LOSS OF USE, DATA, OR PROFITS; OR BUSINESS INTERRUPTION) HOWEVER CAUSED AND
// ON ANY THEORY OF LIABILITY, WHETHER IN CONTRACT, STRICT LIABILITY, OR TORT
// (INCLUDING NEGLIGENCE OR OTHERWISE) ARISING IN ANY WAY OUT OF THE USE OF THIS
// SOFTWARE, EVEN IF ADVISED OF THE POSSIBILITY OF SUCH DAMAGE.

package mgo_test

import (
	"crypto/tls"
	"crypto/x509"
	"flag"
	"fmt"
	"io/ioutil"
	"net"
	"net/url"
	"os"
	"runtime"
	"sync"
	"time"

	"github.com/globalsign/mgo"
	. "gopkg.in/check.v1"
)

func (s *S) TestAuthLoginDatabase(c *C) {
	// Test both with a normal database and with an authenticated shard.
	for _, addr := range []string{"localhost:40002", "localhost:40203"} {
		session, err := mgo.Dial(addr)
		c.Assert(err, IsNil)
		defer session.Close()

		coll := session.DB("mydb").C("mycoll")
		err = coll.Insert(M{"n": 1})
		c.Assert(err, ErrorMatches, "unauthorized|need to login|not authorized .*")

		admindb := session.DB("admin")

		err = admindb.Login("root", "wrong")
		c.Assert(err, ErrorMatches, "auth fail(s|ed)|.*Authentication failed.")

		err = admindb.Login("root", "rapadura")
		c.Assert(err, IsNil)

		err = coll.Insert(M{"n": 1})
		c.Assert(err, IsNil)
	}
}

func (s *S) TestAuthLoginSession(c *C) {
	// Test both with a normal database and with an authenticated shard.
	for _, addr := range []string{"localhost:40002", "localhost:40203"} {
		session, err := mgo.Dial(addr)
		c.Assert(err, IsNil)
		defer session.Close()

		coll := session.DB("mydb").C("mycoll")
		err = coll.Insert(M{"n": 1})
		c.Assert(err, ErrorMatches, "unauthorized|need to login|not authorized .*")

		cred := mgo.Credential{
			Username: "root",
			Password: "wrong",
		}
		err = session.Login(&cred)
		c.Assert(err, ErrorMatches, "auth fail(s|ed)|.*Authentication failed.")

		cred.Password = "rapadura"

		err = session.Login(&cred)
		c.Assert(err, IsNil)

		err = coll.Insert(M{"n": 1})
		c.Assert(err, IsNil)
	}
}

func (s *S) TestAuthLoginLogout(c *C) {
	// Test both with a normal database and with an authenticated shard.
	for _, addr := range []string{"localhost:40002", "localhost:40203"} {
		session, err := mgo.Dial(addr)
		c.Assert(err, IsNil)
		defer session.Close()

		admindb := session.DB("admin")
		err = admindb.Login("root", "rapadura")
		c.Assert(err, IsNil)

		admindb.Logout()

		coll := session.DB("mydb").C("mycoll")
		err = coll.Insert(M{"n": 1})
		c.Assert(err, ErrorMatches, "unauthorized|need to login|not authorized .*")

		// Must have dropped auth from the session too.
		session = session.Copy()
		defer session.Close()

		coll = session.DB("mydb").C("mycoll")
		err = coll.Insert(M{"n": 1})
		c.Assert(err, ErrorMatches, "unauthorized|need to login|not authorized .*")
	}
}

func (s *S) TestAuthLoginLogoutAll(c *C) {
	session, err := mgo.Dial("localhost:40002")
	c.Assert(err, IsNil)
	defer session.Close()

	admindb := session.DB("admin")
	err = admindb.Login("root", "rapadura")
	c.Assert(err, IsNil)

	session.LogoutAll()

	coll := session.DB("mydb").C("mycoll")
	err = coll.Insert(M{"n": 1})
	c.Assert(err, ErrorMatches, "unauthorized|need to login|not authorized .*")

	// Must have dropped auth from the session too.
	session = session.Copy()
	defer session.Close()

	coll = session.DB("mydb").C("mycoll")
	err = coll.Insert(M{"n": 1})
	c.Assert(err, ErrorMatches, "unauthorized|need to login|not authorized .*")
}

func (s *S) TestAuthUpsertUserErrors(c *C) {
	session, err := mgo.Dial("localhost:40002")
	c.Assert(err, IsNil)
	defer session.Close()

	admindb := session.DB("admin")
	err = admindb.Login("root", "rapadura")
	c.Assert(err, IsNil)

	mydb := session.DB("mydb")

	err = mydb.UpsertUser(&mgo.User{})
	c.Assert(err, ErrorMatches, "user has no Username")

	err = mydb.UpsertUser(&mgo.User{Username: "user", Password: "pass"})
	c.Assert(err, IsNil)

	err = mydb.UpsertUser(&mgo.User{Username: "user", Password: "pass", OtherDBRoles: map[string][]mgo.Role{"db": nil}})
	c.Assert(err, ErrorMatches, "user with OtherDBRoles is only supported in the admin or \\$external databases")
}

func (s *S) TestAuthUpsertUser(c *C) {
	if !s.versionAtLeast(2, 4) {
		c.Skip("UpsertUser only works on 2.4+")
	}
	session, err := mgo.Dial("localhost:40002")
	c.Assert(err, IsNil)
	defer session.Close()

	admindb := session.DB("admin")
	err = admindb.Login("root", "rapadura")
	c.Assert(err, IsNil)

	mydb := session.DB("mydb")

	ruser := &mgo.User{
		Username: "myruser",
		Password: "mypass",
		Roles:    []mgo.Role{mgo.RoleRead},
	}
	rwuser := &mgo.User{
		Username: "myrwuser",
		Password: "mypass",
		Roles:    []mgo.Role{mgo.RoleReadWrite},
	}

	err = mydb.UpsertUser(ruser)
	c.Assert(err, IsNil)
	err = mydb.UpsertUser(rwuser)
	c.Assert(err, IsNil)

	err = mydb.Login("myruser", "mypass")
	c.Assert(err, IsNil)

	admindb.Logout()

	coll := session.DB("mydb").C("mycoll")
	err = coll.Insert(M{"n": 1})
	c.Assert(err, ErrorMatches, "unauthorized|not authorized .*")

	err = mydb.Login("myrwuser", "mypass")
	c.Assert(err, IsNil)

	err = coll.Insert(M{"n": 1})
	c.Assert(err, IsNil)
}

func (s *S) TestAuthUpsertUserOtherDBRoles(c *C) {
	if !s.versionAtLeast(2, 4) {
		c.Skip("UpsertUser only works on 2.4+")
	}
	session, err := mgo.Dial("localhost:40002")
	c.Assert(err, IsNil)
	defer session.Close()

	admindb := session.DB("admin")
	err = admindb.Login("root", "rapadura")
	c.Assert(err, IsNil)

	ruser := &mgo.User{
		Username:     "myruser",
		Password:     "mypass",
		OtherDBRoles: map[string][]mgo.Role{"mydb": {mgo.RoleRead}},
	}

	err = admindb.UpsertUser(ruser)
	c.Assert(err, IsNil)
	defer admindb.RemoveUser("myruser")

	admindb.Logout()
	err = admindb.Login("myruser", "mypass")

	coll := session.DB("mydb").C("mycoll")
	err = coll.Insert(M{"n": 1})
	c.Assert(err, ErrorMatches, "unauthorized|not authorized .*")

	err = coll.Find(nil).One(nil)
	c.Assert(err, Equals, mgo.ErrNotFound)
}

func (s *S) TestAuthUpsertUserUpdates(c *C) {
	if !s.versionAtLeast(2, 4) {
		c.Skip("UpsertUser only works on 2.4+")
	}
	session, err := mgo.Dial("localhost:40002")
	c.Assert(err, IsNil)
	defer session.Close()

	admindb := session.DB("admin")
	err = admindb.Login("root", "rapadura")
	c.Assert(err, IsNil)

	mydb := session.DB("mydb")

	// Insert a user that can read.
	user := &mgo.User{
		Username: "myruser",
		Password: "mypass",
		Roles:    []mgo.Role{mgo.RoleRead},
	}
	err = mydb.UpsertUser(user)
	c.Assert(err, IsNil)

	// Now update the user password.
	user = &mgo.User{
		Username: "myruser",
		Password: "mynewpass",
	}
	err = mydb.UpsertUser(user)
	c.Assert(err, IsNil)

	// Login with the new user.
	usession, err := mgo.Dial("myruser:mynewpass@localhost:40002/mydb")
	c.Assert(err, IsNil)
	defer usession.Close()

	// Can read, but not write.
	err = usession.DB("mydb").C("mycoll").Find(nil).One(nil)
	c.Assert(err, Equals, mgo.ErrNotFound)
	err = usession.DB("mydb").C("mycoll").Insert(M{"ok": 1})
	c.Assert(err, ErrorMatches, "unauthorized|not authorized .*")

	// Update the user role.
	user = &mgo.User{
		Username: "myruser",
		Roles:    []mgo.Role{mgo.RoleReadWrite},
	}
	err = mydb.UpsertUser(user)
	c.Assert(err, IsNil)

	// Dial again to ensure the password hasn't changed.
	usession, err = mgo.Dial("myruser:mynewpass@localhost:40002/mydb")
	c.Assert(err, IsNil)
	defer usession.Close()

	// Now it can write.
	err = usession.DB("mydb").C("mycoll").Insert(M{"ok": 1})
	c.Assert(err, IsNil)
}

<<<<<<< HEAD
=======
func (s *S) TestAuthUpsertUserAuthenticationRestrictions(c *C) {
	if !s.versionAtLeast(3, 6) {
		c.Skip("UpsertUser with user 'authenticationRestrictions' only works on 3.6+")
	}
	session, err := mgo.Dial("localhost:40002")
	c.Assert(err, IsNil)
	defer session.Close()

	admindb := session.DB("admin")
	err = admindb.Login("root", "rapadura")

	allowUser := &mgo.User{
		Username: "authRestrictionUser",
		Password: "123456",
		Roles:    []mgo.Role{mgo.RoleReadWrite},
		AuthenticationRestrictions: []mgo.AuthenticationRestriction{
			{
				ClientSource:  []string{"127.0.0.1"},
				ServerAddress: []string{"127.0.0.1"},
			},
		},
	}
	err = admindb.UpsertUser(allowUser)
	c.Assert(err, IsNil)

	// Dial again to ensure the positive authentication restriction allows the connection
	allowSession, err := mgo.Dial("mongodb://authRestrictionUser:123456@127.0.0.1:40002/admin")
	c.Assert(err, IsNil)
	c.Assert(allowSession.Ping(), IsNil)
	defer allowSession.Close()

	// this user should fail authentication restrictions
	denyUser := &mgo.User{
		Username: "denyUser",
		Password: "123456",
		Roles:    []mgo.Role{mgo.RoleReadWrite},
		AuthenticationRestrictions: []mgo.AuthenticationRestriction{
			{
				ClientSource:  []string{"1.2.3.4"},
				ServerAddress: []string{"4.3.2.1"},
			},
		},
	}
	err = admindb.UpsertUser(denyUser)
	c.Assert(err, IsNil)

	// Dial again to ensure the authentication restriction blocks the connections.
	_, err = mgo.Dial("mongodb://denyUser:123456@127.0.0.1:40002/admin")
	c.Assert(err, ErrorMatches, ".*Authentication failed.")
}

func (s *S) TestAuthAddUser(c *C) {
	session, err := mgo.Dial("localhost:40002")
	c.Assert(err, IsNil)
	defer session.Close()

	admindb := session.DB("admin")
	err = admindb.Login("root", "rapadura")
	c.Assert(err, IsNil)

	mydb := session.DB("mydb")
	err = mydb.AddUser("myruser", "mypass", true)
	c.Assert(err, IsNil)
	err = mydb.AddUser("mywuser", "mypass", false)
	c.Assert(err, IsNil)

	err = mydb.Login("myruser", "mypass")
	c.Assert(err, IsNil)

	admindb.Logout()

	coll := session.DB("mydb").C("mycoll")
	err = coll.Insert(M{"n": 1})
	c.Assert(err, ErrorMatches, "unauthorized|not authorized .*")

	err = mydb.Login("mywuser", "mypass")
	c.Assert(err, IsNil)

	err = coll.Insert(M{"n": 1})
	c.Assert(err, IsNil)
}

func (s *S) TestAuthAddUserReplaces(c *C) {
	session, err := mgo.Dial("localhost:40002")
	c.Assert(err, IsNil)
	defer session.Close()

	admindb := session.DB("admin")
	err = admindb.Login("root", "rapadura")
	c.Assert(err, IsNil)

	mydb := session.DB("mydb")
	err = mydb.AddUser("myuser", "myoldpass", false)
	c.Assert(err, IsNil)
	err = mydb.AddUser("myuser", "mynewpass", true)
	c.Assert(err, IsNil)

	admindb.Logout()

	err = mydb.Login("myuser", "myoldpass")
	c.Assert(err, ErrorMatches, "auth fail(s|ed)|.*Authentication failed.")
	err = mydb.Login("myuser", "mynewpass")
	c.Assert(err, IsNil)

	// ReadOnly flag was changed too.
	err = mydb.C("mycoll").Insert(M{"n": 1})
	c.Assert(err, ErrorMatches, "unauthorized|not authorized .*")
}

>>>>>>> 593df065
func (s *S) TestAuthRemoveUser(c *C) {
	session, err := mgo.Dial("localhost:40002")
	c.Assert(err, IsNil)
	defer session.Close()

	admindb := session.DB("admin")
	err = admindb.Login("root", "rapadura")
	c.Assert(err, IsNil)

	mydb := session.DB("mydb")
	user := &mgo.User{
		Username: "myuser",
		Password: "mypass",
		Roles:    []mgo.Role{mgo.RoleRead},
	}
	err = mydb.UpsertUser(user)
	c.Assert(err, IsNil)
	err = mydb.RemoveUser("myuser")
	c.Assert(err, IsNil)
	err = mydb.RemoveUser("myuser")
	c.Assert(err, Equals, mgo.ErrNotFound)

	err = mydb.Login("myuser", "mypass")
	c.Assert(err, ErrorMatches, "auth fail(s|ed)|.*Authentication failed.")
}

func (s *S) TestAuthLoginTwiceDoesNothing(c *C) {
	session, err := mgo.Dial("localhost:40002")
	c.Assert(err, IsNil)
	defer session.Close()

	admindb := session.DB("admin")
	err = admindb.Login("root", "rapadura")
	c.Assert(err, IsNil)

	oldStats := mgo.GetStats()

	err = admindb.Login("root", "rapadura")
	c.Assert(err, IsNil)

	newStats := mgo.GetStats()
	c.Assert(newStats.SentOps, Equals, oldStats.SentOps)
}

func (s *S) TestAuthLoginLogoutLoginDoesNothing(c *C) {
	session, err := mgo.Dial("localhost:40002")
	c.Assert(err, IsNil)
	defer session.Close()

	admindb := session.DB("admin")
	err = admindb.Login("root", "rapadura")
	c.Assert(err, IsNil)

	oldStats := mgo.GetStats()

	admindb.Logout()
	err = admindb.Login("root", "rapadura")
	c.Assert(err, IsNil)

	newStats := mgo.GetStats()
	c.Assert(newStats.SentOps, Equals, oldStats.SentOps)
}

func (s *S) TestAuthLoginSwitchUser(c *C) {
	session, err := mgo.Dial("localhost:40002")
	c.Assert(err, IsNil)
	defer session.Close()

	admindb := session.DB("admin")
	err = admindb.Login("root", "rapadura")
	c.Assert(err, IsNil)

	coll := session.DB("mydb").C("mycoll")
	err = coll.Insert(M{"n": 1})
	c.Assert(err, IsNil)

	err = admindb.Login("reader", "rapadura")
	c.Assert(err, IsNil)

	// Can't write.
	err = coll.Insert(M{"n": 1})
	c.Assert(err, ErrorMatches, "unauthorized|not authorized .*")

	// But can read.
	result := struct{ N int }{}
	err = coll.Find(nil).One(&result)
	c.Assert(err, IsNil)
	c.Assert(result.N, Equals, 1)
}

func (s *S) TestAuthLoginChangePassword(c *C) {
	session, err := mgo.Dial("localhost:40002")
	c.Assert(err, IsNil)
	defer session.Close()

	admindb := session.DB("admin")
	err = admindb.Login("root", "rapadura")
	c.Assert(err, IsNil)

	mydb := session.DB("mydb")
	user := &mgo.User{
		Username: "myuser",
		Password: "myoldpass",
		Roles:    []mgo.Role{mgo.RoleRead},
	}

	err = mydb.UpsertUser(user)
	c.Assert(err, IsNil)

	err = mydb.Login("myuser", "myoldpass")
	c.Assert(err, IsNil)

	user = &mgo.User{
		Username: "myuser",
		Password: "mynewpass",
		Roles:    []mgo.Role{mgo.RoleRead},
	}

	err = mydb.UpsertUser(user)
	c.Assert(err, IsNil)

	err = mydb.Login("myuser", "mynewpass")
	c.Assert(err, IsNil)

	admindb.Logout()

	// The second login must be in effect, which means read-only.
	err = mydb.C("mycoll").Insert(M{"n": 1})
	c.Assert(err, ErrorMatches, "unauthorized|not authorized .*")
}

func (s *S) TestAuthLoginCachingWithSessionRefresh(c *C) {
	session, err := mgo.Dial("localhost:40002")
	c.Assert(err, IsNil)
	defer session.Close()

	admindb := session.DB("admin")
	err = admindb.Login("root", "rapadura")
	c.Assert(err, IsNil)

	session.Refresh()

	coll := session.DB("mydb").C("mycoll")
	err = coll.Insert(M{"n": 1})
	c.Assert(err, IsNil)
}

func (s *S) TestAuthLoginCachingWithSessionCopy(c *C) {
	session, err := mgo.Dial("localhost:40002")
	c.Assert(err, IsNil)
	defer session.Close()

	admindb := session.DB("admin")
	err = admindb.Login("root", "rapadura")
	c.Assert(err, IsNil)

	session = session.Copy()
	defer session.Close()

	coll := session.DB("mydb").C("mycoll")
	err = coll.Insert(M{"n": 1})
	c.Assert(err, IsNil)
}

func (s *S) TestAuthLoginCachingWithSessionClone(c *C) {
	session, err := mgo.Dial("localhost:40002")
	c.Assert(err, IsNil)
	defer session.Close()

	admindb := session.DB("admin")
	err = admindb.Login("root", "rapadura")
	c.Assert(err, IsNil)

	session = session.Clone()
	defer session.Close()

	coll := session.DB("mydb").C("mycoll")
	err = coll.Insert(M{"n": 1})
	c.Assert(err, IsNil)
}

func (s *S) TestAuthLoginCachingWithNewSession(c *C) {
	session, err := mgo.Dial("localhost:40002")
	c.Assert(err, IsNil)
	defer session.Close()

	admindb := session.DB("admin")
	err = admindb.Login("root", "rapadura")
	c.Assert(err, IsNil)

	session = session.New()
	defer session.Close()

	coll := session.DB("mydb").C("mycoll")
	err = coll.Insert(M{"n": 1})
	c.Assert(err, ErrorMatches, "unauthorized|need to login|not authorized .*")
}

func (s *S) TestAuthLoginCachingAcrossPool(c *C) {
	// Logins are cached even when the connection goes back
	// into the pool.

	session, err := mgo.Dial("localhost:40002")
	c.Assert(err, IsNil)
	defer session.Close()

	admindb := session.DB("admin")
	err = admindb.Login("root", "rapadura")
	c.Assert(err, IsNil)

	// Add another user to test the logout case at the same time.
	mydb := session.DB("mydb")
	user := &mgo.User{
		Username: "myuser",
		Password: "mypass",
		Roles:    []mgo.Role{mgo.RoleReadWrite},
	}

	err = mydb.UpsertUser(user)
	c.Assert(err, IsNil)

	err = mydb.Login("myuser", "mypass")
	c.Assert(err, IsNil)

	// Logout root explicitly, to test both cases.
	admindb.Logout()

	// Give socket back to pool.
	session.Refresh()

	// Brand new session, should use socket from the pool.
	other := session.New()
	defer other.Close()

	oldStats := mgo.GetStats()

	err = other.DB("admin").Login("root", "rapadura")
	c.Assert(err, IsNil)
	err = other.DB("mydb").Login("myuser", "mypass")
	c.Assert(err, IsNil)

	// Both logins were cached, so no ops.
	newStats := mgo.GetStats()
	c.Assert(newStats.SentOps, Equals, oldStats.SentOps)

	// And they actually worked.
	err = other.DB("mydb").C("mycoll").Insert(M{"n": 1})
	c.Assert(err, IsNil)

	other.DB("admin").Logout()

	err = other.DB("mydb").C("mycoll").Insert(M{"n": 1})
	c.Assert(err, IsNil)
}

func (s *S) TestAuthLoginCachingAcrossPoolWithLogout(c *C) {
	// Now verify that logouts are properly flushed if they
	// are not revalidated after leaving the pool.

	session, err := mgo.Dial("localhost:40002")
	c.Assert(err, IsNil)
	defer session.Close()

	admindb := session.DB("admin")
	err = admindb.Login("root", "rapadura")
	c.Assert(err, IsNil)

	// Add another user to test the logout case at the same time.
	mydb := session.DB("mydb")
	user := &mgo.User{
		Username: "myuser",
		Password: "mypass",
		Roles:    []mgo.Role{mgo.RoleRead},
	}

	err = mydb.UpsertUser(user)
	c.Assert(err, IsNil)

	err = mydb.Login("myuser", "mypass")
	c.Assert(err, IsNil)

	// Just some data to query later.
	err = session.DB("mydb").C("mycoll").Insert(M{"n": 1})
	c.Assert(err, IsNil)

	// Give socket back to pool.
	session.Refresh()

	// Brand new session, should use socket from the pool.
	other := session.New()
	defer other.Close()

	oldStats := mgo.GetStats()

	err = other.DB("mydb").Login("myuser", "mypass")
	c.Assert(err, IsNil)

	// Login was cached, so no ops.
	newStats := mgo.GetStats()
	c.Assert(newStats.SentOps, Equals, oldStats.SentOps)

	// Can't write, since root has been implicitly logged out
	// when the collection went into the pool, and not revalidated.
	err = other.DB("mydb").C("mycoll").Insert(M{"n": 1})
	c.Assert(err, ErrorMatches, "unauthorized|not authorized .*")

	// But can read due to the revalidated myuser login.
	result := struct{ N int }{}
	err = other.DB("mydb").C("mycoll").Find(nil).One(&result)
	c.Assert(err, IsNil)
	c.Assert(result.N, Equals, 1)
}

func (s *S) TestAuthEventual(c *C) {
	// Eventual sessions don't keep sockets around, so they are
	// an interesting test case.
	session, err := mgo.Dial("localhost:40002")
	c.Assert(err, IsNil)
	defer session.Close()

	admindb := session.DB("admin")
	err = admindb.Login("root", "rapadura")
	c.Assert(err, IsNil)

	err = session.DB("mydb").C("mycoll").Insert(M{"n": 1})
	c.Assert(err, IsNil)

	var wg sync.WaitGroup
	wg.Add(20)

	for i := 0; i != 10; i++ {
		go func() {
			defer wg.Done()
			var result struct{ N int }
			err := session.DB("mydb").C("mycoll").Find(nil).One(&result)
			c.Assert(err, IsNil)
			c.Assert(result.N, Equals, 1)
		}()
	}

	for i := 0; i != 10; i++ {
		go func() {
			defer wg.Done()
			err := session.DB("mydb").C("mycoll").Insert(M{"n": 1})
			c.Assert(err, IsNil)
		}()
	}

	wg.Wait()
}

func (s *S) TestAuthURL(c *C) {
	session, err := mgo.Dial("mongodb://root:rapadura@localhost:40002/")
	c.Assert(err, IsNil)
	defer session.Close()

	err = session.DB("mydb").C("mycoll").Insert(M{"n": 1})
	c.Assert(err, IsNil)
}

func (s *S) TestAuthURLWrongCredentials(c *C) {
	session, err := mgo.Dial("mongodb://root:wrong@localhost:40002/")
	if session != nil {
		session.Close()
	}
	c.Assert(err, ErrorMatches, "auth fail(s|ed)|.*Authentication failed.")
	c.Assert(session, IsNil)
}

func (s *S) TestAuthURLWithNewSession(c *C) {
	// When authentication is in the URL, the new session will
	// actually carry it on as well, even if logged out explicitly.
	session, err := mgo.Dial("mongodb://root:rapadura@localhost:40002/")
	c.Assert(err, IsNil)
	defer session.Close()

	session.DB("admin").Logout()

	// Do it twice to ensure it passes the needed data on.
	session = session.New()
	defer session.Close()
	session = session.New()
	defer session.Close()

	err = session.DB("mydb").C("mycoll").Insert(M{"n": 1})
	c.Assert(err, IsNil)
}

func (s *S) TestAuthURLWithDatabase(c *C) {
	session, err := mgo.Dial("mongodb://root:rapadura@localhost:40002")
	c.Assert(err, IsNil)
	defer session.Close()

	mydb := session.DB("mydb")
	user := &mgo.User{
		Username: "myruser",
		Password: "mypass",
		Roles:    []mgo.Role{mgo.RoleRead},
	}

	err = mydb.UpsertUser(user)
	c.Assert(err, IsNil)

	// Test once with database, and once with source.
	for i := 0; i < 2; i++ {
		var url string
		if i == 0 {
			url = "mongodb://myruser:mypass@localhost:40002/mydb"
		} else {
			url = "mongodb://myruser:mypass@localhost:40002/admin?authSource=mydb"
		}
		usession, err := mgo.Dial(url)
		c.Assert(err, IsNil)
		defer usession.Close()

		ucoll := usession.DB("mydb").C("mycoll")
		err = ucoll.FindId(0).One(nil)
		c.Assert(err, Equals, mgo.ErrNotFound)
		err = ucoll.Insert(M{"n": 1})
		c.Assert(err, ErrorMatches, "unauthorized|not authorized .*")
	}
}

func (s *S) TestDefaultDatabase(c *C) {
	tests := []struct{ url, db string }{
		{"mongodb://root:rapadura@localhost:40002", "test"},
		{"mongodb://root:rapadura@localhost:40002/admin", "admin"},
		{"mongodb://localhost:40001", "test"},
		{"mongodb://localhost:40001/", "test"},
		{"mongodb://localhost:40001/mydb", "mydb"},
	}

	for _, test := range tests {
		session, err := mgo.Dial(test.url)
		c.Assert(err, IsNil)
		defer session.Close()

		c.Logf("test: %#v", test)
		c.Assert(session.DB("").Name, Equals, test.db)

		scopy := session.Copy()
		c.Check(scopy.DB("").Name, Equals, test.db)
		scopy.Close()
	}
}

func (s *S) TestAuthDirect(c *C) {
	// Direct connections must work to the master and slaves.
	for _, port := range []string{"40031", "40032", "40033"} {
		url := fmt.Sprintf("mongodb://root:rapadura@localhost:%s/?connect=direct", port)
		session, err := mgo.Dial(url)
		c.Assert(err, IsNil)
		defer session.Close()

		session.SetMode(mgo.Monotonic, true)

		var result struct{}
		err = session.DB("mydb").C("mycoll").Find(nil).One(&result)
		c.Assert(err, Equals, mgo.ErrNotFound)
	}
}

func (s *S) TestAuthDirectWithLogin(c *C) {
	// Direct connections must work to the master and slaves.
	for _, port := range []string{"40031", "40032", "40033"} {
		url := fmt.Sprintf("mongodb://localhost:%s/?connect=direct", port)
		session, err := mgo.Dial(url)
		c.Assert(err, IsNil)
		defer session.Close()

		session.SetMode(mgo.Monotonic, true)
		session.SetSyncTimeout(3 * time.Second)

		err = session.DB("admin").Login("root", "rapadura")
		c.Assert(err, IsNil)

		var result struct{}
		err = session.DB("mydb").C("mycoll").Find(nil).One(&result)
		c.Assert(err, Equals, mgo.ErrNotFound)
	}
}

func (s *S) TestAuthScramSha1Cred(c *C) {
	if !s.versionAtLeast(2, 7, 7) {
		c.Skip("SCRAM-SHA-1 tests depend on 2.7.7")
	}
	cred := &mgo.Credential{
		Username:  "root",
		Password:  "rapadura",
		Mechanism: "SCRAM-SHA-1",
		Source:    "admin",
	}
	host := "localhost:40002"
	c.Logf("Connecting to %s...", host)
	session, err := mgo.Dial(host)
	c.Assert(err, IsNil)
	defer session.Close()

	mycoll := session.DB("admin").C("mycoll")

	c.Logf("Connected! Testing the need for authentication...")
	err = mycoll.Find(nil).One(nil)
	c.Assert(err, ErrorMatches, "unauthorized|not authorized .*")

	c.Logf("Authenticating...")
	err = session.Login(cred)
	c.Assert(err, IsNil)
	c.Logf("Authenticated!")

	c.Logf("Connected! Testing the need for authentication...")
	err = mycoll.Find(nil).One(nil)
	c.Assert(err, Equals, mgo.ErrNotFound)
}

func (s *S) TestAuthScramSha1URL(c *C) {
	if !s.versionAtLeast(2, 7, 7) {
		c.Skip("SCRAM-SHA-1 tests depend on 2.7.7")
	}
	host := "localhost:40002"
	c.Logf("Connecting to %s...", host)
	session, err := mgo.Dial(fmt.Sprintf("root:rapadura@%s?authMechanism=SCRAM-SHA-1", host))
	c.Assert(err, IsNil)
	defer session.Close()

	mycoll := session.DB("admin").C("mycoll")

	c.Logf("Connected! Testing the need for authentication...")
	err = mycoll.Find(nil).One(nil)
	c.Assert(err, Equals, mgo.ErrNotFound)
}

func (s *S) TestAuthX509Cred(c *C) {
	session, err := mgo.Dial("localhost:40001")
	c.Assert(err, IsNil)
	defer session.Close()
	binfo, err := session.BuildInfo()
	c.Assert(err, IsNil)
	if binfo.OpenSSLVersion == "" {
		c.Skip("server does not support SSL")
	}

	clientCertPEM, err := ioutil.ReadFile("harness/certs/client.pem")
	c.Assert(err, IsNil)

	clientCert, err := tls.X509KeyPair(clientCertPEM, clientCertPEM)
	c.Assert(err, IsNil)

	tlsConfig := &tls.Config{
		// Isolating tests to client certs, don't care about server validation.
		InsecureSkipVerify: true,
		Certificates:       []tls.Certificate{clientCert},
	}

	var host = "localhost:40003"
	c.Logf("Connecting to %s...", host)
	session, err = mgo.DialWithInfo(&mgo.DialInfo{
		Addrs: []string{host},
		DialServer: func(addr *mgo.ServerAddr) (net.Conn, error) {
			return tls.Dial("tcp", addr.String(), tlsConfig)
		},
	})
	c.Assert(err, IsNil)
	defer session.Close()

	err = session.Login(&mgo.Credential{Username: "root", Password: "rapadura"})
	c.Assert(err, IsNil)

	// This needs to be kept in sync with client.pem
	x509Subject := "CN=localhost,OU=Client,O=MGO,L=MGO,ST=MGO,C=GO"

	externalDB := session.DB("$external")
	var x509User = mgo.User{
		Username:     x509Subject,
		OtherDBRoles: map[string][]mgo.Role{"admin": {mgo.RoleRoot}},
	}
	err = externalDB.UpsertUser(&x509User)
	c.Assert(err, IsNil)

	session.LogoutAll()

	c.Logf("Connected! Ensuring authentication is required...")
	names, err := session.DatabaseNames()
	c.Assert(err, ErrorMatches, "not authorized .*")

	cred := &mgo.Credential{
		Username:  x509Subject,
		Mechanism: "MONGODB-X509",
		Source:    "$external",
	}

	c.Logf("Authenticating...")
	err = session.Login(cred)
	c.Assert(err, IsNil)
	c.Logf("Authenticated!")

	names, err = session.DatabaseNames()
	c.Assert(err, IsNil)
	c.Assert(len(names) > 0, Equals, true)
}

func (s *S) TestAuthX509CredRDNConstruction(c *C) {
	session, err := mgo.Dial("localhost:40001")
	c.Assert(err, IsNil)
	defer session.Close()
	binfo, err := session.BuildInfo()
	c.Assert(err, IsNil)
	if binfo.OpenSSLVersion == "" {
		c.Skip("server does not support SSL")
	}

	clientCertPEM, err := ioutil.ReadFile("harness/certs/client.pem")
	c.Assert(err, IsNil)

	clientCert, err := tls.X509KeyPair(clientCertPEM, clientCertPEM)
	c.Assert(err, IsNil)

	clientCert.Leaf, err = x509.ParseCertificate(clientCert.Certificate[0])
	c.Assert(err, IsNil)

	tlsConfig := &tls.Config{
		InsecureSkipVerify: true,
		Certificates:       []tls.Certificate{clientCert},
	}

	var host = "localhost:40003"
	c.Logf("Connecting to %s...", host)
	session, err = mgo.DialWithInfo(&mgo.DialInfo{
		Addrs: []string{host},
		DialServer: func(addr *mgo.ServerAddr) (net.Conn, error) {
			return tls.Dial("tcp", addr.String(), tlsConfig)
		},
	})
	c.Assert(err, IsNil)
	defer session.Close()

	cred := &mgo.Credential{
		Username:    "root",
		Mechanism:   "MONGODB-X509",
		Source:      "$external",
		Certificate: tlsConfig.Certificates[0].Leaf,
	}
	err = session.Login(cred)
	c.Assert(err, NotNil)

	err = session.Login(&mgo.Credential{Username: "root", Password: "rapadura"})
	c.Assert(err, IsNil)

	// This needs to be kept in sync with client.pem
	x509Subject := "CN=localhost,OU=Client,O=MGO,L=MGO,ST=MGO,C=GO"

	externalDB := session.DB("$external")
	var x509User = mgo.User{
		Username:     x509Subject,
		OtherDBRoles: map[string][]mgo.Role{"admin": {mgo.RoleRoot}},
	}
	err = externalDB.UpsertUser(&x509User)
	c.Assert(err, IsNil)

	session.LogoutAll()

	cred.Username = ""
	c.Logf("Authenticating...")
	err = session.Login(cred)
	c.Assert(err, IsNil)
	c.Logf("Authenticated!")
}

var (
	plainFlag = flag.String("plain", "", "Host to test PLAIN authentication against (depends on custom environment)")
	plainUser = "einstein"
	plainPass = "password"
)

func (s *S) TestAuthPlainCred(c *C) {
	if *plainFlag == "" {
		c.Skip("no -plain")
	}
	cred := &mgo.Credential{
		Username:  plainUser,
		Password:  plainPass,
		Source:    "$external",
		Mechanism: "PLAIN",
	}
	c.Logf("Connecting to %s...", *plainFlag)
	session, err := mgo.Dial(*plainFlag)
	c.Assert(err, IsNil)
	defer session.Close()

	records := session.DB("records").C("records")

	c.Logf("Connected! Testing the need for authentication...")
	err = records.Find(nil).One(nil)
	c.Assert(err, ErrorMatches, "unauthorized|not authorized .*")

	c.Logf("Authenticating...")
	err = session.Login(cred)
	c.Assert(err, IsNil)
	c.Logf("Authenticated!")

	c.Logf("Connected! Testing the need for authentication...")
	err = records.Find(nil).One(nil)
	c.Assert(err, Equals, mgo.ErrNotFound)
}

func (s *S) TestAuthPlainURL(c *C) {
	if *plainFlag == "" {
		c.Skip("no -plain")
	}
	c.Logf("Connecting to %s...", *plainFlag)
	session, err := mgo.Dial(fmt.Sprintf("%s:%s@%s?authMechanism=PLAIN", url.QueryEscape(plainUser), url.QueryEscape(plainPass), *plainFlag))
	c.Assert(err, IsNil)
	defer session.Close()

	c.Logf("Connected! Testing the need for authentication...")
	err = session.DB("records").C("records").Find(nil).One(nil)
	c.Assert(err, Equals, mgo.ErrNotFound)
}

var (
	kerberosFlag = flag.Bool("kerberos", false, "Test Kerberos authentication (depends on custom environment)")
	kerberosHost = "ldaptest.10gen.cc"
	kerberosUser = "drivers@LDAPTEST.10GEN.CC"

	winKerberosPasswordEnv = "MGO_KERBEROS_PASSWORD"
)

// Kerberos has its own suite because it talks to a remote server
// that is prepared to authenticate against a kerberos deployment.
type KerberosSuite struct{}

var _ = Suite(&KerberosSuite{})

func (kerberosSuite *KerberosSuite) SetUpSuite(c *C) {
	mgo.SetDebug(true)
	mgo.SetStats(true)
}

func (kerberosSuite *KerberosSuite) TearDownSuite(c *C) {
	mgo.SetDebug(false)
	mgo.SetStats(false)
}

func (kerberosSuite *KerberosSuite) SetUpTest(c *C) {
	mgo.SetLogger((*cLogger)(c))
	mgo.ResetStats()
}

func (kerberosSuite *KerberosSuite) TearDownTest(c *C) {
	mgo.SetLogger(nil)
}

func (kerberosSuite *KerberosSuite) TestAuthKerberosCred(c *C) {
	if !*kerberosFlag {
		c.Skip("no -kerberos")
	}
	cred := &mgo.Credential{
		Username:  kerberosUser,
		Mechanism: "GSSAPI",
	}
	windowsAppendPasswordToCredential(cred)
	c.Logf("Connecting to %s...", kerberosHost)
	session, err := mgo.Dial(kerberosHost)
	c.Assert(err, IsNil)
	defer session.Close()

	c.Logf("Connected! Testing the need for authentication...")
	n, err := session.DB("kerberos").C("test").Find(M{}).Count()
	c.Assert(err, ErrorMatches, ".*authorized.*")

	c.Logf("Authenticating...")
	err = session.Login(cred)
	c.Assert(err, IsNil)
	c.Logf("Authenticated!")

	n, err = session.DB("kerberos").C("test").Find(M{}).Count()
	c.Assert(err, IsNil)
	c.Assert(n, Equals, 1)
}

func (kerberosSuite *KerberosSuite) TestAuthKerberosURL(c *C) {
	if !*kerberosFlag {
		c.Skip("no -kerberos")
	}
	c.Logf("Connecting to %s...", kerberosHost)
	connectURI := url.QueryEscape(kerberosUser) + "@" + kerberosHost + "?authMechanism=GSSAPI"
	if runtime.GOOS == "windows" {
		connectURI = url.QueryEscape(kerberosUser) + ":" + url.QueryEscape(getWindowsKerberosPassword()) + "@" + kerberosHost + "?authMechanism=GSSAPI"
	}
	session, err := mgo.Dial(connectURI)
	c.Assert(err, IsNil)
	defer session.Close()
	n, err := session.DB("kerberos").C("test").Find(M{}).Count()
	c.Assert(err, IsNil)
	c.Assert(n, Equals, 1)
}

func (kerberosSuite *KerberosSuite) TestAuthKerberosServiceName(c *C) {
	if !*kerberosFlag {
		c.Skip("no -kerberos")
	}

	wrongServiceName := "wrong"
	rightServiceName := "mongodb"

	cred := &mgo.Credential{
		Username:  kerberosUser,
		Mechanism: "GSSAPI",
		Service:   wrongServiceName,
	}
	windowsAppendPasswordToCredential(cred)

	c.Logf("Connecting to %s...", kerberosHost)
	session, err := mgo.Dial(kerberosHost)
	c.Assert(err, IsNil)
	defer session.Close()

	c.Logf("Authenticating with incorrect service name...")
	err = session.Login(cred)
	c.Assert(err, ErrorMatches, ".*@LDAPTEST.10GEN.CC not found.*")

	cred.Service = rightServiceName
	c.Logf("Authenticating with correct service name...")
	err = session.Login(cred)
	c.Assert(err, IsNil)
	c.Logf("Authenticated!")

	n, err := session.DB("kerberos").C("test").Find(M{}).Count()
	c.Assert(err, IsNil)
	c.Assert(n, Equals, 1)
}

func (kerberosSuite *KerberosSuite) TestAuthKerberosServiceHost(c *C) {
	if !*kerberosFlag {
		c.Skip("no -kerberos")
	}

	wrongServiceHost := "eggs.bacon.tk"
	rightServiceHost := kerberosHost

	cred := &mgo.Credential{
		Username:    kerberosUser,
		Mechanism:   "GSSAPI",
		ServiceHost: wrongServiceHost,
	}
	windowsAppendPasswordToCredential(cred)

	c.Logf("Connecting to %s...", kerberosHost)
	session, err := mgo.Dial(kerberosHost)
	c.Assert(err, IsNil)
	defer session.Close()

	c.Logf("Authenticating with incorrect service host...")
	err = session.Login(cred)
	c.Assert(err, ErrorMatches, ".*@LDAPTEST.10GEN.CC not found.*")

	cred.ServiceHost = rightServiceHost
	c.Logf("Authenticating with correct service host...")
	err = session.Login(cred)
	c.Assert(err, IsNil)
	c.Logf("Authenticated!")

	n, err := session.DB("kerberos").C("test").Find(M{}).Count()
	c.Assert(err, IsNil)
	c.Assert(n, Equals, 1)
}

// No kinit on SSPI-style Kerberos, so we need to provide a password. In order
// to avoid inlining password, require it to be set as an environment variable,
// for instance: `SET MGO_KERBEROS_PASSWORD=this_isnt_the_password`
func getWindowsKerberosPassword() string {
	pw := os.Getenv(winKerberosPasswordEnv)
	if pw == "" {
		panic(fmt.Sprintf("Need to set %v environment variable to run Kerberos tests on Windows", winKerberosPasswordEnv))
	}
	return pw
}

func windowsAppendPasswordToCredential(cred *mgo.Credential) {
	if runtime.GOOS == "windows" {
		cred.Password = getWindowsKerberosPassword()
	}
}<|MERGE_RESOLUTION|>--- conflicted
+++ resolved
@@ -306,8 +306,6 @@
 	c.Assert(err, IsNil)
 }
 
-<<<<<<< HEAD
-=======
 func (s *S) TestAuthUpsertUserAuthenticationRestrictions(c *C) {
 	if !s.versionAtLeast(3, 6) {
 		c.Skip("UpsertUser with user 'authenticationRestrictions' only works on 3.6+")
@@ -358,66 +356,6 @@
 	_, err = mgo.Dial("mongodb://denyUser:123456@127.0.0.1:40002/admin")
 	c.Assert(err, ErrorMatches, ".*Authentication failed.")
 }
-
-func (s *S) TestAuthAddUser(c *C) {
-	session, err := mgo.Dial("localhost:40002")
-	c.Assert(err, IsNil)
-	defer session.Close()
-
-	admindb := session.DB("admin")
-	err = admindb.Login("root", "rapadura")
-	c.Assert(err, IsNil)
-
-	mydb := session.DB("mydb")
-	err = mydb.AddUser("myruser", "mypass", true)
-	c.Assert(err, IsNil)
-	err = mydb.AddUser("mywuser", "mypass", false)
-	c.Assert(err, IsNil)
-
-	err = mydb.Login("myruser", "mypass")
-	c.Assert(err, IsNil)
-
-	admindb.Logout()
-
-	coll := session.DB("mydb").C("mycoll")
-	err = coll.Insert(M{"n": 1})
-	c.Assert(err, ErrorMatches, "unauthorized|not authorized .*")
-
-	err = mydb.Login("mywuser", "mypass")
-	c.Assert(err, IsNil)
-
-	err = coll.Insert(M{"n": 1})
-	c.Assert(err, IsNil)
-}
-
-func (s *S) TestAuthAddUserReplaces(c *C) {
-	session, err := mgo.Dial("localhost:40002")
-	c.Assert(err, IsNil)
-	defer session.Close()
-
-	admindb := session.DB("admin")
-	err = admindb.Login("root", "rapadura")
-	c.Assert(err, IsNil)
-
-	mydb := session.DB("mydb")
-	err = mydb.AddUser("myuser", "myoldpass", false)
-	c.Assert(err, IsNil)
-	err = mydb.AddUser("myuser", "mynewpass", true)
-	c.Assert(err, IsNil)
-
-	admindb.Logout()
-
-	err = mydb.Login("myuser", "myoldpass")
-	c.Assert(err, ErrorMatches, "auth fail(s|ed)|.*Authentication failed.")
-	err = mydb.Login("myuser", "mynewpass")
-	c.Assert(err, IsNil)
-
-	// ReadOnly flag was changed too.
-	err = mydb.C("mycoll").Insert(M{"n": 1})
-	c.Assert(err, ErrorMatches, "unauthorized|not authorized .*")
-}
-
->>>>>>> 593df065
 func (s *S) TestAuthRemoveUser(c *C) {
 	session, err := mgo.Dial("localhost:40002")
 	c.Assert(err, IsNil)
