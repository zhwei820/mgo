--- conflicted
+++ resolved
@@ -3281,22 +3281,6 @@
 	}
 
 	find := findCmd{
-<<<<<<< HEAD
-		Collection:  op.collection[nameDot+1:],
-		Filter:      op.query,
-		Projection:  op.selector,
-		Sort:        op.options.OrderBy,
-		Skip:        op.skip,
-		Limit:       limit,
-		MaxTimeMS:   op.options.MaxTimeMS,
-		MaxScan:     op.options.MaxScan,
-		Hint:        op.options.Hint,
-		Comment:     op.options.Comment,
-		Snapshot:    op.options.Snapshot,
-		OplogReplay: op.flags&flagLogReplay != 0,
-		Collation:   op.options.Collation,
-		ReadConcern: readLevel{level: op.readConcern},
-=======
 		Collection:      op.collection[nameDot+1:],
 		Filter:          op.query,
 		Projection:      op.selector,
@@ -3308,11 +3292,12 @@
 		Hint:            op.options.Hint,
 		Comment:         op.options.Comment,
 		Snapshot:        op.options.Snapshot,
+		Collation:       op.options.Collation,
 		Tailable:        op.flags&flagTailable != 0,
 		AwaitData:       op.flags&flagAwaitData != 0,
 		OplogReplay:     op.flags&flagLogReplay != 0,
 		NoCursorTimeout: op.flags&flagNoCursorTimeout != 0,
->>>>>>> 8183c81d
+		ReadConcern:     readLevel{level: op.readConcern},
 	}
 
 	if op.limit < 0 {
